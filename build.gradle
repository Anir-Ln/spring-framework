--- conflicted
+++ resolved
@@ -27,27 +27,15 @@
 
 	dependencyManagement {
 		imports {
-<<<<<<< HEAD
 			mavenBom "com.fasterxml.jackson:jackson-bom:2.13.1"
-			mavenBom "io.netty:netty-bom:4.1.73.Final"
-=======
-			mavenBom "com.fasterxml.jackson:jackson-bom:2.12.6"
 			mavenBom "io.netty:netty-bom:4.1.74.Final"
->>>>>>> f8a59c26
 			mavenBom "io.projectreactor:reactor-bom:2020.0.16"
 			mavenBom "io.r2dbc:r2dbc-bom:Borca-RELEASE"
 			mavenBom "io.rsocket:rsocket-bom:1.1.1"
-<<<<<<< HEAD
-			mavenBom "org.eclipse.jetty:jetty-bom:11.0.7"
+			mavenBom "org.eclipse.jetty:jetty-bom:11.0.8"
 			mavenBom "org.jetbrains.kotlin:kotlin-bom:1.6.20-M1"
 			mavenBom "org.jetbrains.kotlinx:kotlinx-coroutines-bom:1.6.0"
 			mavenBom "org.jetbrains.kotlinx:kotlinx-serialization-bom:1.3.2"
-=======
-			mavenBom "org.eclipse.jetty:jetty-bom:9.4.45.v20220203"
-			mavenBom "org.jetbrains.kotlin:kotlin-bom:1.5.32"
-			mavenBom "org.jetbrains.kotlinx:kotlinx-coroutines-bom:1.5.2"
-			mavenBom "org.jetbrains.kotlinx:kotlinx-serialization-bom:1.2.2"
->>>>>>> f8a59c26
 			mavenBom "org.junit:junit-bom:5.8.2"
 		}
 		dependencies {
@@ -90,11 +78,7 @@
 				exclude group: "xpp3", name: "xpp3_min"
 				exclude group: "xmlpull", name: "xmlpull"
 			}
-<<<<<<< HEAD
 			dependency "org.eclipse:yasson:2.0.4"
-=======
-			dependency "org.apache.johnzon:johnzon-jsonb:1.2.16"
->>>>>>> f8a59c26
 			dependency("org.codehaus.jettison:jettison:1.3.8") {
 				exclude group: "stax", name: "stax-api"
 			}
@@ -127,13 +111,8 @@
 			dependency "org.quartz-scheduler:quartz:2.3.2"
 			dependency "org.ehcache:jcache:1.0.1"
 			dependency "org.ehcache:ehcache:3.4.0"
-<<<<<<< HEAD
 			dependency "org.hibernate:hibernate-core-jakarta:5.6.5.Final"
 			dependency "org.hibernate:hibernate-validator:7.0.2.Final"
-=======
-			dependency "org.hibernate:hibernate-core:5.4.33.Final"
-			dependency "org.hibernate:hibernate-validator:6.2.2.Final"
->>>>>>> f8a59c26
 			dependency "org.webjars:webjars-locator-core:0.48"
 			dependency "org.webjars:underscorejs:1.8.3"
 
@@ -219,7 +198,6 @@
 			dependency "com.jayway.jsonpath:json-path:2.6.0"
 			dependency "org.bouncycastle:bcpkix-jdk15on:1.66"
 
-<<<<<<< HEAD
 			dependency "javax.cache:cache-api:1.1.1"
 			dependency "javax.money:money-api:1.1"
 			dependency "org.javamoney:moneta:1.4.2"
@@ -250,32 +228,6 @@
 			dependency "com.sun.activation:jakarta.activation:2.0.1"
 			dependency "com.sun.mail:jakarta.mail:2.0.1"
 			dependencySet(group: 'com.sun.xml.bind', version: '3.0.2') {
-=======
-			dependencySet(group: 'org.apache.tiles', version: '3.0.8') {
-				entry 'tiles-api'
-				entry('tiles-core', withoutJclOverSlf4j)
-				entry('tiles-servlet', withoutJclOverSlf4j)
-				entry('tiles-jsp', withoutJclOverSlf4j)
-				entry('tiles-el', withoutJclOverSlf4j)
-				entry('tiles-extras') {
-					exclude group: "org.springframework", name: "spring-web"
-					exclude group: "org.slf4j", name: "jcl-over-slf4j"
-				}
-			}
-			dependency("org.apache.taglibs:taglibs-standard-jstlel:1.2.5") {
-				exclude group: "org.apache.taglibs", name: "taglibs-standard-spec"
-			}
-
-			dependency "com.ibm.websphere:uow:6.0.2.17"
-			dependency "com.jamonapi:jamon:2.82"
-			dependency "joda-time:joda-time:2.10.13"
-			dependency "org.eclipse.persistence:org.eclipse.persistence.jpa:2.7.10"
-			dependency "org.javamoney:moneta:1.3"
-
-			dependency "com.sun.activation:javax.activation:1.2.0"
-			dependency "com.sun.mail:javax.mail:1.6.2"
-			dependencySet(group: 'com.sun.xml.bind', version: '2.3.0.1') {
->>>>>>> f8a59c26
 				entry 'jaxb-core'
 				entry 'jaxb-impl'
 				entry 'jaxb-xjc'
