/*
 * Copyright 2002-2022 the original author or authors.
 *
 * Licensed under the Apache License, Version 2.0 (the "License");
 * you may not use this file except in compliance with the License.
 * You may obtain a copy of the License at
 *
 *      https://www.apache.org/licenses/LICENSE-2.0
 *
 * Unless required by applicable law or agreed to in writing, software
 * distributed under the License is distributed on an "AS IS" BASIS,
 * WITHOUT WARRANTIES OR CONDITIONS OF ANY KIND, either express or implied.
 * See the License for the specific language governing permissions and
 * limitations under the License.
 */

package org.springframework.test.context.cache;

import org.apache.commons.logging.Log;
import org.apache.commons.logging.LogFactory;

import org.springframework.context.ApplicationContext;
import org.springframework.lang.Nullable;
import org.springframework.test.annotation.DirtiesContext.HierarchyMode;
import org.springframework.test.context.CacheAwareContextLoaderDelegate;
import org.springframework.test.context.ContextLoader;
import org.springframework.test.context.MergedContextConfiguration;
import org.springframework.test.context.SmartContextLoader;
import org.springframework.util.Assert;

/**
 * Default implementation of the {@link CacheAwareContextLoaderDelegate} interface.
 *
 * <p>To use a static {@link DefaultContextCache}, invoke the
 * {@link #DefaultCacheAwareContextLoaderDelegate()} constructor; otherwise,
 * invoke the {@link #DefaultCacheAwareContextLoaderDelegate(ContextCache)}
 * and provide a custom {@link ContextCache} implementation.
 *
 * @author Sam Brannen
 * @since 4.1
 */
public class DefaultCacheAwareContextLoaderDelegate implements CacheAwareContextLoaderDelegate {

	private static final Log logger = LogFactory.getLog(DefaultCacheAwareContextLoaderDelegate.class);

	/**
	 * Default static cache of Spring application contexts.
	 */
	static final ContextCache defaultContextCache = new DefaultContextCache();

	private final ContextCache contextCache;


	/**
	 * Construct a new {@code DefaultCacheAwareContextLoaderDelegate} using
	 * a static {@link DefaultContextCache}.
	 * <p>This default cache is static so that each context can be cached
	 * and reused for all subsequent tests that declare the same unique
	 * context configuration within the same JVM process.
	 * @see #DefaultCacheAwareContextLoaderDelegate(ContextCache)
	 */
	public DefaultCacheAwareContextLoaderDelegate() {
		this(defaultContextCache);
	}

	/**
	 * Construct a new {@code DefaultCacheAwareContextLoaderDelegate} using
	 * the supplied {@link ContextCache}.
	 * @see #DefaultCacheAwareContextLoaderDelegate()
	 */
	public DefaultCacheAwareContextLoaderDelegate(ContextCache contextCache) {
		Assert.notNull(contextCache, "ContextCache must not be null");
		this.contextCache = contextCache;
	}

<<<<<<< HEAD
	/**
	 * Get the {@link ContextCache} used by this context loader delegate.
	 */
	protected ContextCache getContextCache() {
		return this.contextCache;
	}

	/**
	 * Load the {@code ApplicationContext} for the supplied merged context configuration.
	 * <p>Supports both the {@link SmartContextLoader} and {@link ContextLoader} SPIs.
	 * @throws Exception if an error occurs while loading the application context
	 */
	@SuppressWarnings("deprecation")
	protected ApplicationContext loadContextInternal(MergedContextConfiguration mergedContextConfiguration)
			throws Exception {

		ContextLoader contextLoader = mergedContextConfiguration.getContextLoader();
		Assert.notNull(contextLoader, "Cannot load an ApplicationContext with a NULL 'contextLoader'. " +
				"Consider annotating your test class with @ContextConfiguration or @ContextHierarchy.");

		ApplicationContext applicationContext;

		if (contextLoader instanceof SmartContextLoader smartContextLoader) {
			applicationContext = smartContextLoader.loadContext(mergedContextConfiguration);
		}
		else {
			String[] locations = mergedContextConfiguration.getLocations();
			Assert.notNull(locations, "Cannot load an ApplicationContext with a NULL 'locations' array. " +
					"Consider annotating your test class with @ContextConfiguration or @ContextHierarchy.");
			applicationContext = contextLoader.loadContext(locations);
		}

		return applicationContext;
	}
=======
>>>>>>> 711820ec

	@Override
	public boolean isContextLoaded(MergedContextConfiguration mergedContextConfiguration) {
		synchronized (this.contextCache) {
			return this.contextCache.contains(mergedContextConfiguration);
		}
	}

	@Override
	public ApplicationContext loadContext(MergedContextConfiguration mergedContextConfiguration) {
		synchronized (this.contextCache) {
			ApplicationContext context = this.contextCache.get(mergedContextConfiguration);
			if (context == null) {
				try {
					context = loadContextInternal(mergedContextConfiguration);
					if (logger.isDebugEnabled()) {
						logger.debug(String.format("Storing ApplicationContext [%s] in cache under key [%s]",
								System.identityHashCode(context), mergedContextConfiguration));
					}
					this.contextCache.put(mergedContextConfiguration, context);
				}
				catch (Exception ex) {
					throw new IllegalStateException("Failed to load ApplicationContext", ex);
				}
			}
			else {
				if (logger.isDebugEnabled()) {
					logger.debug(String.format("Retrieved ApplicationContext [%s] from cache with key [%s]",
							System.identityHashCode(context), mergedContextConfiguration));
				}
			}

			this.contextCache.logStatistics();

			return context;
		}
	}

	@Override
	public void closeContext(MergedContextConfiguration mergedContextConfiguration, @Nullable HierarchyMode hierarchyMode) {
		synchronized (this.contextCache) {
			this.contextCache.remove(mergedContextConfiguration, hierarchyMode);
		}
	}

	/**
	 * Get the {@link ContextCache} used by this context loader delegate.
	 */
	protected ContextCache getContextCache() {
		return this.contextCache;
	}

	/**
	 * Load the {@code ApplicationContext} for the supplied merged context configuration.
	 * <p>Supports both the {@link SmartContextLoader} and {@link ContextLoader} SPIs.
	 * @throws Exception if an error occurs while loading the application context
	 */
	protected ApplicationContext loadContextInternal(MergedContextConfiguration mergedContextConfiguration)
			throws Exception {

		ContextLoader contextLoader = mergedContextConfiguration.getContextLoader();
		Assert.notNull(contextLoader, "Cannot load an ApplicationContext with a NULL 'contextLoader'. " +
				"Consider annotating your test class with @ContextConfiguration or @ContextHierarchy.");

		if (contextLoader instanceof SmartContextLoader) {
			return ((SmartContextLoader) contextLoader).loadContext(mergedContextConfiguration);
		}
		else {
			String[] locations = mergedContextConfiguration.getLocations();
			Assert.notNull(locations, "Cannot load an ApplicationContext with a NULL 'locations' array. " +
					"Consider annotating your test class with @ContextConfiguration or @ContextHierarchy.");
			return contextLoader.loadContext(locations);
		}
	}

}<|MERGE_RESOLUTION|>--- conflicted
+++ resolved
@@ -73,43 +73,6 @@
 		this.contextCache = contextCache;
 	}
 
-<<<<<<< HEAD
-	/**
-	 * Get the {@link ContextCache} used by this context loader delegate.
-	 */
-	protected ContextCache getContextCache() {
-		return this.contextCache;
-	}
-
-	/**
-	 * Load the {@code ApplicationContext} for the supplied merged context configuration.
-	 * <p>Supports both the {@link SmartContextLoader} and {@link ContextLoader} SPIs.
-	 * @throws Exception if an error occurs while loading the application context
-	 */
-	@SuppressWarnings("deprecation")
-	protected ApplicationContext loadContextInternal(MergedContextConfiguration mergedContextConfiguration)
-			throws Exception {
-
-		ContextLoader contextLoader = mergedContextConfiguration.getContextLoader();
-		Assert.notNull(contextLoader, "Cannot load an ApplicationContext with a NULL 'contextLoader'. " +
-				"Consider annotating your test class with @ContextConfiguration or @ContextHierarchy.");
-
-		ApplicationContext applicationContext;
-
-		if (contextLoader instanceof SmartContextLoader smartContextLoader) {
-			applicationContext = smartContextLoader.loadContext(mergedContextConfiguration);
-		}
-		else {
-			String[] locations = mergedContextConfiguration.getLocations();
-			Assert.notNull(locations, "Cannot load an ApplicationContext with a NULL 'locations' array. " +
-					"Consider annotating your test class with @ContextConfiguration or @ContextHierarchy.");
-			applicationContext = contextLoader.loadContext(locations);
-		}
-
-		return applicationContext;
-	}
-=======
->>>>>>> 711820ec
 
 	@Override
 	public boolean isContextLoaded(MergedContextConfiguration mergedContextConfiguration) {
@@ -167,6 +130,7 @@
 	 * <p>Supports both the {@link SmartContextLoader} and {@link ContextLoader} SPIs.
 	 * @throws Exception if an error occurs while loading the application context
 	 */
+	@SuppressWarnings("deprecation")
 	protected ApplicationContext loadContextInternal(MergedContextConfiguration mergedContextConfiguration)
 			throws Exception {
 
@@ -174,8 +138,8 @@
 		Assert.notNull(contextLoader, "Cannot load an ApplicationContext with a NULL 'contextLoader'. " +
 				"Consider annotating your test class with @ContextConfiguration or @ContextHierarchy.");
 
-		if (contextLoader instanceof SmartContextLoader) {
-			return ((SmartContextLoader) contextLoader).loadContext(mergedContextConfiguration);
+		if (contextLoader instanceof SmartContextLoader smartContextLoader) {
+			return smartContextLoader.loadContext(mergedContextConfiguration);
 		}
 		else {
 			String[] locations = mergedContextConfiguration.getLocations();
