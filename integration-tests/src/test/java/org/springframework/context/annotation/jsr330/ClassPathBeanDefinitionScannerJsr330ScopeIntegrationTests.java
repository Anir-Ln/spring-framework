--- conflicted
+++ resolved
@@ -305,44 +305,21 @@
 		GenericWebApplicationContext context = new GenericWebApplicationContext();
 		ClassPathBeanDefinitionScanner scanner = new ClassPathBeanDefinitionScanner(context);
 		scanner.setIncludeAnnotationConfig(false);
-<<<<<<< HEAD
-		scanner.setScopeMetadataResolver(new ScopeMetadataResolver() {
-			@Override
-			public ScopeMetadata resolveScopeMetadata(BeanDefinition definition) {
-				ScopeMetadata metadata = new ScopeMetadata();
-				if (definition instanceof AnnotatedBeanDefinition) {
-					AnnotatedBeanDefinition annDef = (AnnotatedBeanDefinition) definition;
-					for (String type : annDef.getMetadata().getAnnotationTypes()) {
-						if (type.equals(jakarta.inject.Singleton.class.getName())) {
-							metadata.setScopeName(BeanDefinition.SCOPE_SINGLETON);
-							break;
-						}
-						else if (annDef.getMetadata().getMetaAnnotationTypes(type).contains(jakarta.inject.Scope.class.getName())) {
-							metadata.setScopeName(type.substring(type.length() - 13, type.length() - 6).toLowerCase());
-							metadata.setScopedProxyMode(scopedProxyMode);
-							break;
-						}
-						else if (type.startsWith("jakarta.inject")) {
-							metadata.setScopeName(BeanDefinition.SCOPE_PROTOTYPE);
-						}
-=======
 		scanner.setScopeMetadataResolver(definition -> {
 			ScopeMetadata metadata = new ScopeMetadata();
-			if (definition instanceof AnnotatedBeanDefinition) {
-				AnnotatedBeanDefinition annDef = (AnnotatedBeanDefinition) definition;
+			if (definition instanceof AnnotatedBeanDefinition annDef) {
 				for (String type : annDef.getMetadata().getAnnotationTypes()) {
-					if (type.equals(javax.inject.Singleton.class.getName())) {
+					if (type.equals(jakarta.inject.Singleton.class.getName())) {
 						metadata.setScopeName(BeanDefinition.SCOPE_SINGLETON);
 						break;
 					}
-					else if (annDef.getMetadata().getMetaAnnotationTypes(type).contains(javax.inject.Scope.class.getName())) {
+					else if (annDef.getMetadata().getMetaAnnotationTypes(type).contains(jakarta.inject.Scope.class.getName())) {
 						metadata.setScopeName(type.substring(type.length() - 13, type.length() - 6).toLowerCase());
 						metadata.setScopedProxyMode(scopedProxyMode);
 						break;
 					}
 					else if (type.startsWith("javax.inject")) {
 						metadata.setScopeName(BeanDefinition.SCOPE_PROTOTYPE);
->>>>>>> f8a5a8d7
 					}
 				}
 			}
